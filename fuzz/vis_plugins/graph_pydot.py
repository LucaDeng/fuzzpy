--- conflicted
+++ resolved
@@ -140,13 +140,8 @@
         else:
             gtype = 'graph'
         
-<<<<<<< HEAD
         D = pydot.Dot(rankdir='RT', graph_type=gtype)
         
-=======
-        D = self.pydot.Dot(rankdir='rt', graph_type=gtype)
-
->>>>>>> cfb0d55c
         # Convert vertices and edges to PyDot nodes/connectors
         for vertex in self.marshall_vertices():
             D.add_node(vertex)
